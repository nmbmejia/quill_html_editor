--- conflicted
+++ resolved
@@ -584,12 +584,8 @@
           }
         },
       ),
-<<<<<<< HEAD
-      child: Material(color: Colors.transparent,
-=======
       child: Material(
         color: Colors.transparent,
->>>>>>> 3a2cb66d
         child: SizedBox(
           width: widget.iconSize,
           height: widget.iconSize,
@@ -646,12 +642,8 @@
           }
         },
       ),
-<<<<<<< HEAD
-      child: Material(color: Colors.transparent,
-=======
       child: Material(
         color: Colors.transparent,
->>>>>>> 3a2cb66d
         child: Container(
           alignment: Alignment.center,
           decoration: BoxDecoration(
@@ -682,10 +674,7 @@
 
   Widget _getTablePickerWidget(int i) {
     return ElTooltip(
-<<<<<<< HEAD
-=======
       color: widget.toolBarColor!,
->>>>>>> 3a2cb66d
       distance: 0,
       position: ElTooltipPosition.bottomCenter,
       onTap: () {
@@ -717,13 +706,8 @@
   }
 }
 
-<<<<<<< HEAD
-// ignore: must_be_immutable
-///[ToolBarItem] toolbaritem widget to show buttons based on style
-=======
 ///[ToolBarItem] toolbaritem widget to show buttons based on style
 @immutable
->>>>>>> 3a2cb66d
 class ToolBarItem extends StatelessWidget {
   ///[style] to set the toolbar buttons by styles
   final ToolBarStyle style;
