import 'dart:async';
import 'dart:convert';
import 'package:flutter/foundation.dart';
import 'package:flutter/material.dart';
import 'package:quill_html_editor/quill_html_editor.dart';
import 'package:quill_html_editor/src/utils/hex_color.dart';
import 'package:quill_html_editor/src/utils/string_util.dart';
import 'package:quill_html_editor/src/widgets/edit_table_drop_down.dart';
import 'package:quill_html_editor/src/widgets/webviewx/src/webviewx_plus.dart';

///[QuillHtmlEditor] widget to show the quill editor,
//ignore: must_be_immutable
class QuillHtmlEditor extends StatefulWidget {
  ///[QuillHtmlEditor] widget to show the quill editor,
  ///pass the controller to access the editor methods
  QuillHtmlEditor({
    this.text,
    required this.controller,
    required this.height,
    this.isEnabled = true,
    this.onTextChanged,
    this.backgroundColor = Colors.white,
    this.hintText = 'Start typing something amazing',
    this.onFocusChanged,
    this.textStyle = const TextStyle(
      fontStyle: FontStyle.normal,
      fontSize: 20.0,
      color: Colors.black87,
      fontWeight: FontWeight.normal,
    ),
    this.hintTextStyle = const TextStyle(
      fontStyle: FontStyle.normal,
      fontSize: 20.0,
      color: Colors.black87,
      fontWeight: FontWeight.normal,
    ),
    this.padding = EdgeInsets.zero,
    this.hintTextPadding = EdgeInsets.zero,
    this.hintTextAlign = TextAlign.start,
  }) : super(key: controller._editorKey);

  /// [text] to set initial text to the editor, please use text
  /// We can also use the setText method for the same
  final String? text;

  /// [height] to define the height of the editor
  final double height;

  /// [hintText] is a placeholder, by default, the hint will be 'Description'
  /// We can override the placeholder text by passing hintText to the editor
  final String? hintText;

  /// [isEnabled] as the name suggests, is used to enable or disable the editor
  /// When it is set to false, the user cannot edit or type in the editor
  final bool isEnabled;

  /// [controller] to access all the methods of editor and toolbar
  final QuillEditorController controller;

  /// [onTextChanged] callback function that triggers on text changed
  final Function(String)? onTextChanged;

  ///[backgroundColor] to set the background color of the editor
  final Color backgroundColor;

  ///[onFocusChanged] method returns a boolean value, if the editor has focus,
  ///it will return true; if not, will return false
  final Function(bool)? onFocusChanged;

  ///[textStyle] optional style for the default editor text,
  ///while all fields in the style are not mapped;Some basic fields like,
  ///fontStyle, fontSize, color,fontWeight can be applied
  ///font family support is not available yet
  final TextStyle? textStyle;

  ///[padding] optional style to set padding to the editor's text,
  /// default padding will be EdgeInsets.zero
  final EdgeInsets? padding;

  ///[hintTextStyle] optional style for the hint text styepe,
  ///while all fields in the style are not mapped;Some basic fields like,
  ///fontStyle, fontSize, color,fontWeight can be applied
  ///font family support is not available yet
  final TextStyle? hintTextStyle;

  ////[hintTextAlign] optional style to align the editor's hint text
  //// default value is hintTextAlign.start
  final TextAlign? hintTextAlign;

  ///[hintTextPadding] optional style to set padding to the editor's text,
  /// default padding will be EdgeInsets.zero
  final EdgeInsets? hintTextPadding;

  @override
  QuillHtmlEditorState createState() => QuillHtmlEditorState();
}

///[QuillHtmlEditorState] editor state class to render the editor
class QuillHtmlEditorState extends State<QuillHtmlEditor> {
  /// it is the controller used to access the functions of quill js library
  late WebViewXController _webviewController;

  /// this variable is used to set the html code that renders the quill js library
  String _initialContent = "";

  /// [isEnabled] as the name suggests, is used to enable or disable the editor
  /// When it is set to false, the user cannot edit or type in the editor
  bool isEnabled = true;

  @override
  void initState() {
    isEnabled = widget.isEnabled;
    super.initState();
  }

  @override
  void dispose() {
    _webviewController.dispose();
    super.dispose();
  }

  @override
  Widget build(BuildContext context) {
    return LayoutBuilder(builder: (context, constraints) {
      double screenHeight = widget.height;
      _initialContent =
          _getQuillPage(height: screenHeight, width: constraints.maxWidth);

      return Center(
        child: _buildEditorView(
            context: context,
            height: screenHeight,
            width: constraints.maxWidth),
      );
    });
  }

  Widget _buildEditorView(
      {required BuildContext context,
      required double height,
      required double width}) {
    _initialContent = _getQuillPage(height: height, width: width);

    return WebViewX(
      key: ValueKey(widget.key.hashCode.toString()),
      initialContent: _initialContent,
      initialSourceType: SourceType.html,
      height: height,
      ignoreAllGestures: false,
      width: width,
      onWebViewCreated: (controller) => _webviewController = controller,
      onPageFinished: (src) {
        Future.delayed(const Duration(milliseconds: 10)).then((value) {
          widget.controller.enableEditor(isEnabled);
          if (widget.text != null) {
            _setHtmlTextToEditor(htmlText: widget.text!);
          }
        });
      },
      dartCallBacks: {
        DartCallback(
            name: 'UpdateFormat',
            callBack: (map) {
              try {
                if (widget.controller._toolBarKey != null) {
                  widget.controller._toolBarKey!.currentState
                      ?.updateToolBarFormat(jsonDecode(map));
                }
              } catch (e) {
                if (!kReleaseMode) {
                  debugPrint(e.toString());
                }
              }
            }),
        DartCallback(
            name: 'OnTextChanged',
            callBack: (map) {
              try {
                if (widget.controller._changeController != null) {
                  String finalText = "";
                  String parsedText =
                      QuillEditorController._stripHtmlIfNeeded(map);
                  if (parsedText.trim() == "") {
                    finalText = "";
                  } else {
                    finalText = map;
                  }
                  if (widget.onTextChanged != null) {
                    widget.onTextChanged!(finalText);
                  }
                  widget.controller._changeController!.add(finalText);
                }
              } catch (e) {
                if (!kReleaseMode) {
                  debugPrint(e.toString());
                }
              }
            }),
        DartCallback(
            name: 'FocusChanged',
            callBack: (map) {
              if (widget.onFocusChanged != null) {
                widget.onFocusChanged!(map?.toString() == 'true');
              }
            }),
      },
      webSpecificParams: const WebSpecificParams(
        printDebugInfo: false,
      ),
      mobileSpecificParams: const MobileSpecificParams(
        androidEnableHybridComposition: false,
      ),
    );
  }

  /// a private method to get the Html text from the editor
  Future<String> _getHtmlFromEditor() async {
    return await _webviewController.callJsMethod("getHtmlText", []);
  }

  /// a private method to check if editor has focus
  Future<int> _getSelectionCount() async {
    return await _webviewController.callJsMethod("getSelection", []);
  }

  /// a private method to check if editor has focus
  Future<dynamic> _getSelectionRange() async {
    return await _webviewController.callJsMethod("getSelectionRange", []);
  }

  /// a private method to check if editor has focus
  Future<dynamic> _setSelectionRange(int index, int length) async {
    return await _webviewController
        .callJsMethod("setSelection", [index, length]);
  }

  /// a private method to set the Html text to the editor
  Future _setHtmlTextToEditor({required String htmlText}) async {
    return await _webviewController.callJsMethod("setHtmlText", [htmlText]);
  }

  /// a private method to insert the Html text to the editor
  Future _insertHtmlTextToEditor({required String htmlText, int? index}) async {
    return await _webviewController
        .callJsMethod("insertHtmlText", [htmlText, index]);
  }

  /// a private method to embed the video to the editor
  Future _embedVideo({required String videoUrl}) async {
    return await _webviewController.callJsMethod("embedVideo", [videoUrl]);
  }

// a private method to embed the image to the editor
  Future _embedImage({required String imgSrc}) async {
    return await _webviewController.callJsMethod("embedImage", [imgSrc]);
  }

  /// a private method to enable/disable the editor
  Future _enableTextEditor({required bool isEnabled}) async {
    return await _webviewController.callJsMethod("enableEditor", [isEnabled]);
  }

  /// a private method to enable/disable the editor
  Future _setFormat({required String format, required dynamic value}) async {
    try {
      return await _webviewController
          .callJsMethod("setFormat", [format, value]);
    } catch (e) {
      _printWrapper(false, e.toString());
    }
  }

  /// a private method to insert table by row and column to the editor
  Future _insertTableToEditor({required int row, required int column}) async {
    return await _webviewController.callJsMethod("insertTable", [row, column]);
  }

  /// a private method to add remove or delete table in the editor
  Future _modifyTable(EditTableEnum type) async {
    return await _webviewController
        .callJsMethod("modifyTable", [describeEnum(type)]);
  }

  /// This method generated the html code that is required to render the quill js editor
  /// We are rendering this html page with the help of webviewx and using the callbacks to call the quill js apis
  String _getQuillPage({required double height, required double width}) {
    return '''
   <!DOCTYPE html>
        <html>
        <head>
        <meta name="viewport" content="width=device-width, initial-scale=1, minimum-scale=1, maximum-scale=1">    
        <link rel="stylesheet" href="https://cdnjs.cloudflare.com/ajax/libs/quill/2.0.0-dev.4/quill.snow.min.css" />
        <style>
        body{
           margin:0px !important;
        }
        .ql-editor.ql-blank::before{
          padding-left:${widget.hintTextPadding!.left}px;
          padding-right:${widget.hintTextPadding!.right}px;
          padding-top:${widget.hintTextPadding!.top}px;
          padding-bottom:${widget.hintTextPadding!.bottom}px;
          position: center;
          right: 15px;
          text-align: ${StringUtil.getCssTextAlign(widget.hintTextAlign)};
          font-size: ${widget.hintTextStyle!.fontSize}px;
          color:${widget.hintTextStyle!.color!.toHex()};
          background-color:${widget.backgroundColor.toHex()};
          font-style: ${StringUtil.getCssFontStyle(widget.hintTextStyle!.fontStyle)};
          font-weight: ${StringUtil.getCssFontWeight(widget.hintTextStyle!.fontWeight)};
        }
        .ql-container.ql-snow{
          white-space:nowrap !important;
          overflow-x:auto !important;
          overflow: auto !important;
          margin-top:0px !important;
          margin-bottom:0px !important;
          margin:0px !important;
          width:100%;
          border:none;
          font-style: ${StringUtil.getCssFontStyle(widget.textStyle!.fontStyle)};
          font-size: ${widget.textStyle!.fontSize}px;
          color:${widget.textStyle!.color!.toHex()};
          background-color:${widget.backgroundColor.toHex()};
          font-weight: ${StringUtil.getCssFontWeight(widget.textStyle!.fontWeight)};
          padding-left:${widget.padding!.left}px;
          padding-right:${widget.padding!.right}px;
          padding-top:${widget.padding!.top}px;
          padding-bottom:${widget.padding!.bottom}px;
          height: ${height.toInt()}px;
          min-height:100%;
          contenteditable=true !important;
        }
        .ql-toolbar { 
          position: absolute; 
          top: 0;
          left:0;
          right:0
        }
        .ql-tooltip{
          display:none; 
        }
        
        #toolbar-container{
         display:none;
        }     
        </style>
   
        </head>
        <body>
        
        <!-- Create the toolbar container -->
        <div id="toolbar-container"></div>
        
        <!-- Create the editor container -->
        <div style="position:relative;margin-top:0em;">
        <div id="editorcontainer" style="height:${height.toInt()}px; min-height:100%; overflow-y:auto;margin-top:0em;">
        <div id="editor" style="min-height:100%; height:${height.toInt()}px;  width:100%;"></div>
        </div>
        </div>
        <!-- Include the Quill library -->
        <script src="https://cdnjs.cloudflare.com/ajax/libs/quill/2.0.0-dev.4/quill.min.js"></script>
        <!-- Initialize Quill editor -->
        <script>
      
            let fullWindowHeight = window.innerHeight;
            let keyboardIsProbablyOpen = false;
            window.addEventListener("resize", function() {
              if(window.innerHeight == fullWindowHeight) {
                keyboardIsProbablyOpen = false;
              } else if(window.innerHeight < fullWindowHeight * 0.9) {
                keyboardIsProbablyOpen = true;
              }
            });
            
            function resizeElementHeight(element, ratio) {
              var height = 0;
              var body = window.document.body;
              if(window.innerHeight) {
                height = window.innerHeight;
              } else if(body.parentElement.clientHeight) {
                height = body.parentElement.clientHeight;
              } else if(body && body.clientHeight) {
                height = body.clientHeight;
              }
              let isIOS = /iPad|iPhone|iPod/.test(navigator.platform) || (navigator.platform === 'MacIntel' && navigator.maxTouchPoints > 1)
              if(isIOS) {
                element.style.height = ((height / ratio - element.offsetTop) + "px");
              } else {
                element.style.height = ((height - element.offsetTop) + "px");
              }  
            }
            
            function applyGoogleKeyboardWorkaround(editor) {
              try {
                if(editor.applyGoogleKeyboardWorkaround) {
                  return
                }
                editor.applyGoogleKeyboardWorkaround = true
                editor.on('editor-change', function(eventName, ...args) {
                  if(eventName === 'text-change') {
                    // args[0] will be delta
                    var ops = args[0]['ops']
                    if(ops === null) {
                      return
                    }
                    var oldSelection = editor.getSelection(true)
                    var oldPos = oldSelection.index
                    var oldSelectionLength = oldSelection.length
                    if(ops[0]["retain"] === undefined || !ops[1] || !ops[1]["insert"] || !ops[1]["insert"] || ops[1]["list"] === "bullet" || ops[1]["list"] === "ordered" || ops[1]["insert"] != "\\n" || oldSelectionLength > 0) {
                      return
                    }
                    setTimeout(function() {
                      var newPos = editor.getSelection(true).index
                      if(newPos === oldPos) {
                        editor.setSelection(editor.getSelection(true).index + 1, 0)
                      }
                    }, 30);
                    //onRangeChanged();
                   
                  }
                });
                
            
              } catch(e) {
                console.log(e);
              } 
            }

            const Inline = Quill.import('blots/inline');
            class RequirementBlot extends Inline {}
            RequirementBlot.blotName = 'requirement';
            RequirementBlot.tagName = 'requirement';
            Quill.register(RequirementBlot);
            
            class ResponsibilityBlot extends Inline {}
            ResponsibilityBlot.blotName = 'responsibility';
            ResponsibilityBlot.tagName = 'responsibility';
            Quill.register(ResponsibilityBlot);
            
            var quilleditor = new Quill('#editor', {
              modules: {
                toolbar: '#toolbar-container',
                 table: true,
              },
              theme: 'snow',
              placeholder: '${widget.hintText ?? "Description"}',
              clipboard: {
                matchVisual: true
              }
            });
            const table = quilleditor.getModule('table');
            quilleditor.enable($isEnabled);
        
            quilleditor.on('selection-change', function(eventName, ...args) {
              /// console.log('selection changed');
              onRangeChanged();
            });
            
            quilleditor.on('text-change', function(eventName, ...args) {
               /// console.log('text changed');
              if($kIsWeb) {
                OnTextChanged(quilleditor.root.innerHTML);
              } else {
                OnTextChanged.postMessage(quilleditor.root.innerHTML);
<<<<<<< HEAD
              } 
=======
              }
>>>>>>> bb2c0af0
               onRangeChanged();
            });
            
            function onRangeChanged() { 
              try {
                var range = quilleditor.getSelection(true);
                if(range != null) {
                  if(range.length == 0) {
                    var format = quilleditor.getFormat();
                    formatParser(format);
                  } else {
                    var format = quilleditor.getFormat(range.index, range.length);
                    formatParser(format);
                  }
                } else {
                  console.log('Cursor not in the editor');
                }
              } catch(e) {
              ///  console.log(e);
              }
            }
            
            function formatParser(format) {
              var formatMap = {};
              formatMap['bold'] = format['bold'];
              formatMap['italic'] = format['italic'];
              formatMap['underline'] = format['underline'];
              formatMap['strike'] = format['strike'];
              formatMap['blockqoute'] = format['blockqoute'];
              formatMap['background'] = format['background'];
              formatMap['code-block'] = format['code-block'];
              formatMap['indent'] = format['indent'];
              formatMap['direction'] = format['direction'];
              formatMap['size'] = format['size'];
              formatMap['header'] = format['header'];
              formatMap['color'] = format['color'];
              formatMap['font'] = format['font'];
              formatMap['align'] = format['align'];
              formatMap['list'] = format['list'];
              formatMap['image'] = format['image'];
              formatMap['video'] = format['video'];
              formatMap['clean'] = format['clean'];
              formatMap['link'] = format['link'];
              if($kIsWeb) {
                UpdateFormat(JSON.stringify(formatMap));
              } else {
                UpdateFormat.postMessage(JSON.stringify(formatMap));
              }
            }
            
            quilleditor.root.addEventListener("blur", function() {
               if($kIsWeb) {
                FocusChanged(false);
              } else {
                FocusChanged.postMessage(false);
              }
            });
            
            quilleditor.root.addEventListener("focus", function() {
               if($kIsWeb) {
                FocusChanged(true);
              } else {
                FocusChanged.postMessage(true);
              }
            });
            
            applyGoogleKeyboardWorkaround(quilleditor);
           
            function getHtmlText() {
              return quilleditor.root.innerHTML;
            }
            
            function getSelection() {
              var range = quilleditor.getSelection(true);
              if(range) {
                return range.length;
              }
              return -1;
            }
            
            function getSelectionRange() {
              var range = quilleditor.getSelection(true);
              if(range) {
                var rangeMap = {};
                rangeMap['length'] = range.length;
                rangeMap['index'] = range.index;
                return JSON.stringify(rangeMap);
              }
              return {};
            }
            
            function setSelection(index, length) {
              setTimeout(() => quilleditor.setSelection(index, length), 1);
              return '';
            }
            
            function setHtmlText(htmlString) {
              quilleditor.clipboard.dangerouslyPasteHTML(htmlString);
              return '';
            }
            
             function insertTable(row,column) {
              table.insertTable(row, column);
              return '';
            }
            
            function modifyTable(type) {
                if(type =="insertRowAbove"){
                 table.insertRowAbove();
                }else if(type == "insertRowBelow"){
                  table.insertRowBelow();
                }else if(type == "insertColumnLeft"){
                  table.insertColumnLeft();
                }else if(type == "insertColumnRight"){
                  table.insertColumnRight();
                }else if(type == "deleteRow"){
                  table.deleteRow();
                }else if(type == "deleteColumn"){
                  table.deleteColumn();
                }else if(type == "deleteTable"){
                  table.deleteTable();
                }
              return '';
            }
            
            
            function insertHtmlText(htmlString, index) {
              if(index == null) {
                var range = quilleditor.getSelection(true);
                if(range) {
                  quilleditor.clipboard.dangerouslyPasteHTML(range.index, htmlString);
                }
              } else {
                quilleditor.clipboard.dangerouslyPasteHTML(index, htmlString);
              }
              return '';
            }
            
            function embedVideo(videoUrl) {
              var range = quilleditor.getSelection(true);
              if(range) {
                quilleditor.insertEmbed(range.index, 'video', videoUrl);
              }
              return '';
            }
            
            function embedImage(img) {
              var range = quilleditor.getSelection(true);
              if(range) {
                quilleditor.insertEmbed(range.index, 'image', img);
              }
              return '';
            }
            
            function enableEditor(isEnabled) {
              quilleditor.enable(isEnabled);
              return '';
            }
            
            function setFormat(format, value) {
              if(format == 'clean') {
                var range = quilleditor.getSelection(true);
                if(range) {
                  if(range.length == 0) {
                    quilleditor.removeFormat(range.index, quilleditor.root.innerHTML.length);
                  } else {
                    quilleditor.removeFormat(range.index, range.length);
                  }
                } else {
                  quilleditor.format('clean');
                }
              } else {
                quilleditor.format(format, value);
              }
              return '';
            } 

       
        </script>
        </body>
        </html>
       ''';
  }
}

///[QuillEditorController] controller constructor to generate editor, toolbar state keys
class QuillEditorController {
  GlobalKey<QuillHtmlEditorState>? _editorKey;
  GlobalKey<ToolBarState>? _toolBarKey;
  StreamController<String>? _changeController;

  ///[isEnable] to enable/ disable editor
  bool isEnable = true;

  ///[QuillEditorController] controller constructor to generate editor, toolbar state keys
  QuillEditorController() {
    _editorKey = GlobalKey<QuillHtmlEditorState>();
    _toolBarKey = GlobalKey<ToolBarState>();
    _changeController = StreamController<String>();
  }

  /// to access toolbar key from toolbar widget
  GlobalKey<ToolBarState>? get toolBarKey => _toolBarKey;

  /// [getText] method is used to get the html string from the editor
  /// To avoid getting empty html tags, we are validating the html string
  /// if it doesn't contain any text, the method will return empty string instead of empty html tag
  Future<String> getText() async {
    try {
      String? text = await _editorKey?.currentState?._getHtmlFromEditor();
      String parsedText = _stripHtmlIfNeeded(text!);
      if (parsedText.trim() == "") {
        return "";
      } else {
        return text;
      }
    } catch (e) {
      return "";
    }
  }

  /// [setText] method is used to set the html text to the editor
  /// it will override the existing text in the editor with the new one
  Future setText(String text) async {
    return await _editorKey?.currentState?._setHtmlTextToEditor(htmlText: text);
  }

  /// [insertTable] method is used to insert table by row and column to the editor
  Future insertTable(int row, int column) async {
    return await _editorKey?.currentState
        ?._insertTableToEditor(row: row, column: column);
  }

  /// [modifyTable] method is used to add or remove, rows or columns of the table
  Future modifyTable(EditTableEnum type) async {
    return await _editorKey?.currentState?._modifyTable(type);
  }

  /// [insertText] method is used to insert the html text to the editor
  /// if the index is not passed, it will insert the text at cursor position
  Future insertText(String text, {int? index}) async {
    return await _editorKey?.currentState
        ?._insertHtmlTextToEditor(htmlText: text, index: index);
  }

  /// [embedVideo] method is used to embed url of video to the editor
  Future embedVideo(String text) async {
    return await _editorKey?.currentState?._embedVideo(videoUrl: text);
  }

  /// [embedImage] method is used to insert image to the editor
  Future embedImage(String imgSrc) async {
    return await _editorKey?.currentState?._embedImage(imgSrc: imgSrc);
  }

  /// [enableEditor] method is used to enable/ disable the editor,
  /// while, we can enable or disable the editor directly by passing isEnabled to the widget,
  /// this is an additional function that can be used to do the same with the state key
  /// We can choose either of these ways to enable/disable
  void enableEditor(bool enable) async {
    isEnable = enable;
    await _editorKey?.currentState?._enableTextEditor(isEnabled: enable);
  }

  /// [hasFocus]checks if the editor has focus, returns the selection string length
  Future<int> hasFocus() async {
    return (await _editorKey?.currentState?._getSelectionCount()) ?? 0;
  }

  /// [getSelectionRange] to get the text selection range from editor
  Future<SelectionModel> getSelectionRange() async {
    var selection = await _editorKey?.currentState?._getSelectionRange();

    return selection != null
        ? SelectionModel.fromJson(jsonDecode(selection))
        : SelectionModel(index: 0, length: 0);
  }

  /// [setSelectionRange] to select the text in the editor by index
  Future<dynamic> setSelectionRange(int index, int length) async {
    return await _editorKey?.currentState?._setSelectionRange(index, length);
  }

  /// This [clear] method is used to clear the editor
  void clear() async {
    await _editorKey?.currentState?._setHtmlTextToEditor(htmlText: '');
  }

  ///[setFormat]  sets the format to editor either by selection or by cursor position
  void setFormat({required String format, required dynamic value}) async {
    _editorKey?.currentState?._setFormat(format: format, value: value);
  }

  /// it is a regex method to remove the tags and replace them with empty space
  static String _stripHtmlIfNeeded(String text) {
    return text.replaceAll(RegExp(r'<[^>]*>|&[^;]+;'), ' ');
  }

  ///[onTextChanged] method is used to listen to editor text changes
  void onTextChanged(Function(String) data) {
    try {
      if (_changeController != null &&
          _changeController?.hasListener == false) {
        _changeController?.stream.listen((event) {
          data(event);
        });
      }
    } catch (e) {
      if (!kReleaseMode) {
        debugPrint(e.toString());
      }
    }

    return;
  }

  ///[dispose] dispose function to close the stream
  void dispose() {
    _changeController?.close();
  }
}

///[SelectionModel] a model class for selection range
class SelectionModel {
  /// [index] index of the cursor
  int? index;

  ///[length] length of the selected value
  int? length;

  ///[SelectionModel] a model class constructor for selection range
  SelectionModel({this.index, this.length});

  ///[SelectionModel.fromJson] extension method to get selection model from json
  SelectionModel.fromJson(Map<String, dynamic> json) {
    index = json['index'];
    length = json['length'];
  }
}

void _printWrapper(bool showPrint, String text) {
  if (showPrint) {
    debugPrint(text);
  }
}<|MERGE_RESOLUTION|>--- conflicted
+++ resolved
@@ -1,5 +1,6 @@
 import 'dart:async';
 import 'dart:convert';
+
 import 'package:flutter/foundation.dart';
 import 'package:flutter/material.dart';
 import 'package:quill_html_editor/quill_html_editor.dart';
@@ -462,11 +463,7 @@
                 OnTextChanged(quilleditor.root.innerHTML);
               } else {
                 OnTextChanged.postMessage(quilleditor.root.innerHTML);
-<<<<<<< HEAD
-              } 
-=======
-              }
->>>>>>> bb2c0af0
+              }
                onRangeChanged();
             });
             
