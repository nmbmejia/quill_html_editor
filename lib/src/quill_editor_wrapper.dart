<<<<<<< HEAD
import 'dart:convert';
=======
import 'dart:async';
import 'dart:convert';

>>>>>>> a9ec22c0
import 'package:flutter/foundation.dart';
import 'package:flutter/material.dart';
import 'package:quill_html_editor/quill_html_editor.dart';
import 'package:webviewx_plus/webviewx_plus.dart';

///[QuillHtmlEditor] widget to show the quill editor,
class QuillHtmlEditor extends StatefulWidget {
  ///[QuillHtmlEditor] widget to show the quill editor,
  ///pass the controller to access the editor methods
  QuillHtmlEditor(
      {this.text,
      required this.controller,
      required this.height,
      this.isEnabled = true,
      this.onTextChanged,
      this.hintText = 'Description'})
      : super(key: controller._editorKey);

  /// [text] to set initial text to the editor, please use text
  /// We can also use the setText method for the same
  final String? text;

  /// [height] to define the height of the editor
  final double height;

  /// [hintText] is a placeholder, by default, the hint will be 'Description'
  /// We can override the placeholder text by passing hintText to the editor
  final String? hintText;

  /// [isEnabled] as the name suggests, is used to enable or disable the editor
  /// When it is set to false, the user cannot edit or type in the editor
  final bool isEnabled;

  /// [controller] to access all the methods of editor and toolbar
  final QuillEditorController controller;
<<<<<<< HEAD
=======

  /// [onTextChanged] callback function that triggers on text changed
  final Function(String)? onTextChanged;

>>>>>>> a9ec22c0
  @override
  QuillHtmlEditorState createState() => QuillHtmlEditorState();
}

///[QuillHtmlEditorState] editor state class to render the editor
class QuillHtmlEditorState extends State<QuillHtmlEditor> {
  /// it is the controller used to access the functions of quill js library
  late WebViewXController _webviewController;

  /// this variable is used to set the html code that renders the quill js library
  String _initialContent = "";

  /// [isEnabled] as the name suggests, is used to enable or disable the editor
  /// When it is set to false, the user cannot edit or type in the editor
  bool isEnabled = true;

  @override
  void initState() {
    isEnabled = widget.isEnabled;
    super.initState();
  }

  @override
  void dispose() {
    _webviewController.dispose();
    super.dispose();
  }

  @override
  Widget build(BuildContext context) {
    return LayoutBuilder(builder: (context, constraints) {
      double screenHeight = widget.height;
      _initialContent =
          _getQuillPage(height: screenHeight, width: constraints.maxWidth);

      return Center(
        child: _buildEditorView(
            context: context,
            height: screenHeight,
            width: constraints.maxWidth),
      );
    });
  }

  Widget _buildEditorView(
      {required BuildContext context,
      required double height,
      required double width}) {
    _initialContent = _getQuillPage(height: height, width: width);

    return WebViewX(
      key: ValueKey(widget.key.hashCode.toString()),
      initialContent: _initialContent,
      initialSourceType: SourceType.html,
      height: height,
      ignoreAllGestures: false,
      width: width - 5,
      onWebViewCreated: (controller) => _webviewController = controller,
      onPageStarted: (src) {},
      onPageFinished: (src) {
        widget.controller.enableEditor(isEnabled);
        if (widget.text != null) {
          _setHtmlTextToEditor(htmlText: widget.text!);
        }
      },
      dartCallBacks: {
        DartCallback(
            name: 'UpdateFormat',
            callBack: (map) {
              try {
                if (widget.controller._toolBarKey != null) {
                  widget.controller._toolBarKey!.currentState
                      ?.updateToolBarFormat(jsonDecode(map));
                }
              } catch (e) {
<<<<<<< HEAD
                debugPrint(e.toString());
=======
                if (!kReleaseMode) {
                  debugPrint(e.toString());
                }
              }
            }),
        DartCallback(
            name: 'OnTextChanged',
            callBack: (map) {
              try {
                if (widget.controller._changeController != null) {
                  String finalText = "";
                  String parsedText =
                      QuillEditorController._stripHtmlIfNeeded(map);
                  if (parsedText.trim() == "") {
                    finalText = "";
                  } else {
                    finalText = map;
                  }
                  if (widget.onTextChanged != null) {
                    widget.onTextChanged!(finalText);
                  }
                  widget.controller._changeController!.add(finalText);
                }
              } catch (e) {
                if (!kReleaseMode) {
                  debugPrint(e.toString());
                }
>>>>>>> a9ec22c0
              }
            })
      },
      webSpecificParams: const WebSpecificParams(
        printDebugInfo: false,
      ),
      mobileSpecificParams: const MobileSpecificParams(
        androidEnableHybridComposition: true,
      ),
    );
  }

  /// a private method to get the Html text from the editor
  Future<String> _getHtmlFromEditor() async {
    return await _webviewController.callJsMethod("getHtmlText", []);
  }

  /// a private method to check if editor has focus
  Future<int> _getSelectionCount() async {
    return await _webviewController.callJsMethod("getSelection", []);
  }

  /// a private method to check if editor has focus
  Future<dynamic> _getSelectionRange() async {
    return await _webviewController.callJsMethod("getSelectionRange", []);
  }

  /// a private method to check if editor has focus
  Future<dynamic> _setSelectionRange(int index, int length) async {
    return await _webviewController
        .callJsMethod("setSelection", [index, length]);
  }

  /// a private method to set the Html text to the editor
  Future _setHtmlTextToEditor({required String htmlText}) async {
    await _webviewController.callJsMethod("setHtmlText", [htmlText]);
  }

  /// a private method to embed the video to the editor
  Future _embedVideo({required String videoUrl}) async {
    await _webviewController.callJsMethod("embedVideo", [videoUrl]);
  }

// a private method to embed the image to the editor
  Future _embedImage({required String imgSrc}) async {
    await _webviewController.callJsMethod("embedImage", [imgSrc]);
  }

  /// a private method to enable/disable the editor
  Future _enableTextEditor({required bool isEnabled}) async {
    await _webviewController.callJsMethod("enableEditor", [isEnabled]);
  }

  /// a private method to enable/disable the editor
  Future _setFormat({required String format, required dynamic value}) async {
    await _webviewController.callJsMethod("setFormat", [format, value]);
  }

  /// This method generated the html code that is required to render the quill js editor
  /// We are rendering this html page with the help of webviewx and using the callbacks to call the quill js apis
  String _getQuillPage({required double height, required double width}) {
    return '''
 <!DOCTYPE html>
      <html>
      <head>
      <meta name="viewport" content="width=device-width, initial-scale=1, minimum-scale=1, maximum-scale=1">
<<<<<<< HEAD
      <link href="https://cdn.quilljs.com/1.3.6/quill.snow.css" rel="stylesheet" />
=======
      <link href="https://cdn.quilljs.com/1.3.7/quill.snow.css" rel="stylesheet" />
>>>>>>> a9ec22c0
      <style>
      .ql-container.ql-snow {
      margin-top:0px;
      width:100%;
      border:none;
<<<<<<< HEAD
      height: ${finalHeight.toInt() - 43}px;
=======
      height: ${height.toInt()}px;
>>>>>>> a9ec22c0
      min-height:100%;
      }
      .ql-toolbar { 
        position: absolute; 
        top: 0;
        left:0;
        right:0
      }
      .ql-tooltip{
     display:none; 
      }
      
      #toolbar-container{
      display:none;
      }     
      </style>
      </head>
      <body>
      
      
      <!-- Create the toolbar container -->
      
      <div id="toolbar-container">
      
      <span class="ql-formats">
      <button class="ql-bold"></button>
      <button class="ql-italic"></button>
      <button class="ql-underline"></button>
      <button class="ql-strike"></button>
      <button class="ql-blockquote"></button>
      <select class="ql-size"></select>
      <button class="ql-direction" value="rtl"></button>
      <button class="ql-direction" value="ltr"></button>
     
      
      <select class="ql-color"></select>
      <select class="ql-background"></select>
      
      <button class="ql-header" value="1"></button>
      <button class="ql-header" value="2"></button>
      
      <button class="ql-list" value="ordered"></button>
      <button class="ql-list" value="bullet"></button>
      <select class="ql-align"></select>
      <button class="ql-indent" value="-1"></button>
      <button class="ql-indent" value="+1"></button>
      <button class="ql-link"></button>
      <button class="ql-image"></button>
      <button class="ql-video"></button>
      
      <button class="ql-clean"></button>
      </span>
      </div>
      
      <!-- Create the editor container -->
      <div style="position:relative;margin-top:0em;">
<<<<<<< HEAD
      <div id="editorcontainer" style="height:${finalHeight.toInt()}px; min-height:100%; overflow-y:auto;margin-top:0em;">
      <div id="editor" style="min-height:100%; height:${finalHeight.toInt() - 43}px;  width:100%;"></div>
=======
      <div id="editorcontainer" style="height:${height.toInt()}px; min-height:100%; overflow-y:auto;margin-top:0em;">
      <div id="editor" style="min-height:100%; height:${height.toInt()}px;  width:100%;"></div>
>>>>>>> a9ec22c0
      </div>
      </div>
      <!-- Include the Quill library -->
      <script src="https://cdn.quilljs.com/1.3.7/quill.js"></script>
      
      <!-- Initialize Quill editor -->
      <script>
      
      
      let fullWindowHeight = window.innerHeight;
      let keyboardIsProbablyOpen = false;
      
      window.addEventListener("resize", function() {
      
      resizeElementHeight(document.getElementById("editorcontainer"),1);
      resizeElementHeight(document.getElementById("editor"),1);
      if(window.innerHeight == fullWindowHeight) {
      keyboardIsProbablyOpen = false;
      
      } else if(window.innerHeight < fullWindowHeight*0.9) {
      
      keyboardIsProbablyOpen = true;
      }
      });
      
      
      function resizeElementHeight(element, ratio) {
      var height = 0;
      var body = window.document.body;
      if (window.innerHeight) {
      height = window.innerHeight;
      } else if (body.parentElement.clientHeight) {
      height = body.parentElement.clientHeight;
      } else if (body && body.clientHeight) {
      height = body.clientHeight;
      }
        let isIOS = /iPad|iPhone|iPod/.test(navigator.platform)
        || (navigator.platform === 'MacIntel' && navigator.maxTouchPoints > 1)
        if(isIOS){
        element.style.height = ((height/ratio - element.offsetTop) + "px");
        }else{
        element.style.height = ((height - element.offsetTop) + "px");
        }
      
      }
      
      function applyGoogleKeyboardWorkaround(editor) {
      
      try {
      
      if (editor.applyGoogleKeyboardWorkaround) {
          return
      }
      editor.applyGoogleKeyboardWorkaround = true
      editor.on('editor-change', function (eventName, ...args) {
       
          if (eventName === 'text-change') {
            // args[0] will be delta
            var ops = args[0]['ops']
            if(ops===null){
            return
            }
            var oldSelection = editor.getSelection(true)
            var oldPos = oldSelection.index
            var oldSelectionLength = oldSelection.length
            if (ops[0]["retain"] === undefined || !ops[1] || !ops[1]["insert"] || !ops[1]["insert"] ||ops[1]["list"] === "bullet"|| ops[1]["list"] === "ordered"  || ops[1]["insert"] !=  "\\n" || oldSelectionLength > 0) {
              return
            }
            setTimeout(function () {
<<<<<<< HEAD
              var newPos = editor.getSelection().index
              if (newPos === oldPos) {
                editor.setSelection(editor.getSelection().index + 1, 0)
=======
              var newPos = editor.getSelection(true).index
              if (newPos === oldPos) {
                editor.setSelection(editor.getSelection(true).index + 1, 0)
>>>>>>> a9ec22c0
              }
            }, 30);
            //onRangeChanged();
          } 
        });
      } catch (e) {
        console.log(e);
       }
      }
      
      const Inline = Quill.import('blots/inline');
      class RequirementBlot extends Inline {}
      RequirementBlot.blotName = 'requirement';
      RequirementBlot.tagName = 'requirement';
      Quill.register(RequirementBlot);
      
      class ResponsibilityBlot extends Inline {}
      ResponsibilityBlot.blotName = 'responsibility';
      ResponsibilityBlot.tagName = 'responsibility';
      Quill.register(ResponsibilityBlot);
      
      var quilleditor = new Quill('#editor', {
        modules: { toolbar: '#toolbar-container' },
        theme: 'snow',
        placeholder: '${widget.hintText ?? "Description"}',
        clipboard: {
            matchVisual: false
        }
      });
      
      quilleditor.enable($isEnabled);
      
      quilleditor.root.addEventListener("blur",function (){
      resizeElementHeight(document.getElementById("editorcontainer"),1);
      resizeElementHeight(document.getElementById("editor"),1);                     
      });
        
       quilleditor.on('selection-change', function(eventName, ...args) {
<<<<<<< HEAD
             /// console.log('selection changed');
=======
              // console.log('selection changed');
>>>>>>> a9ec22c0
               onRangeChanged(); 
          });
          
      quilleditor.on('text-change', function(eventName, ...args) {
<<<<<<< HEAD
            /// console.log('text changed');
             onRangeChanged(); 
          });
      
     function onRangeChanged(){
           var range = quilleditor.getSelection();
           var format = quilleditor.getFormat();
           
              if (range) {
=======
           // console.log('text changed');
             onRangeChanged(); 
             OnTextChanged(quilleditor.root.innerHTML);
          });
      
     function onRangeChanged(){
     try{
    
           var range = quilleditor.getSelection(true);   
            if (range !=null) {
>>>>>>> a9ec22c0
                  if (range.length == 0) {
                    var format = quilleditor.getFormat();
                     formatParser(format);
                 } else {
                    var format = quilleditor.getFormat(range.index,range.length);
                     formatParser(format);
                 }
              } else {
                  console.log('Cursor not in the editor');
<<<<<<< HEAD
=======
              }}
              catch(e){
              console.log(e);
>>>>>>> a9ec22c0
              }
     } 
      
      
      function formatParser(format){
      var formatMap = {};
        formatMap['bold'] = format['bold'];
        formatMap['italic'] = format['italic'];
        formatMap['underline'] = format['underline'];
        formatMap['strike'] = format['strike'];
        formatMap['blockqoute'] = format['blockqoute'];
        formatMap['background'] = format['background'];
        formatMap['code-block'] = format['code-block'];
        formatMap['indent'] = format['indent'];
        formatMap['direction'] = format['direction'];
        formatMap['size'] =   format['size'];
        formatMap['header'] = format['header'];
        formatMap['color'] = format['color'];
        formatMap['font'] = format['font'];
        formatMap['align'] = format['align'];
        formatMap['list'] = format['list'];
        formatMap['image'] = format['image'];
        formatMap['video'] = format['video'];
        formatMap['clean'] = format['clean'];
        formatMap['link'] = format['link'];
  
        if($kIsWeb){
        UpdateFormat(JSON.stringify(formatMap));
        }else{
        UpdateFormat.postMessage(JSON.stringify(formatMap));
        }  
      }
        
      quilleditor.root.addEventListener("focus",function (){  
<<<<<<< HEAD
      // onRangeChanged(); 
=======

>>>>>>> a9ec22c0
      resizeElementHeight(document.getElementById("editorcontainer"),2);
      resizeElementHeight(document.getElementById("editor"),2);       
      
      });
      applyGoogleKeyboardWorkaround(quilleditor);
      
     function getHtmlText()
<<<<<<< HEAD
      {
        return quilleditor.root.innerHTML;
      }
      
     function getSelection()
      {
       var range = quilleditor.getSelection();
       if(range){
         return range.length;
       }
        return -1;
      }
      
   function getSelectionRange()
      {
       var range = quilleditor.getSelection();
=======
      {
        return quilleditor.root.innerHTML;
      }
      
     function getSelection()
      {
       var range = quilleditor.getSelection(true);
       if(range){
         return range.length;
       }
        return -1;
      }
      
   function getSelectionRange()
      {
       var range = quilleditor.getSelection(true);
>>>>>>> a9ec22c0
      if(range){
         var rangeMap = {};
         rangeMap['length'] = range.length;
         rangeMap['index'] = range.index;
         return  JSON.stringify(rangeMap);   
      }
      return {};    
      }
   
   
    function setSelection (index, length) 
      {
      setTimeout(() => quilleditor.setSelection(index, length), 1);
      return '';
      } 
   
      function setHtmlText(htmlString) 
      {
        const delta = quilleditor.clipboard.convert(htmlString);
        quilleditor.setContents(delta, 'silent');
        return '';
      } 
      
      function embedVideo(videlUrl) 
      {  
<<<<<<< HEAD
        var range = quilleditor.getSelection();
=======
        var range = quilleditor.getSelection(true);
>>>>>>> a9ec22c0
        if(range){
          quilleditor.insertEmbed(range.index, 'video', videlUrl);
        }
      return '' ;
<<<<<<< HEAD
      } 
      
      function embedImage(img) 
      {  
        var range = quilleditor.getSelection();
        if(range){
          quilleditor.insertEmbed(range.index, 'image', img);
        }
        return '';
      } 
      
=======
      } 
      
      function embedImage(img) 
      {  
        var range = quilleditor.getSelection(true);
        if(range){
          quilleditor.insertEmbed(range.index, 'image', img);
        }
        return '';
      } 
      
>>>>>>> a9ec22c0
      
     function enableEditor(isEnabled) 
      {
        quilleditor.enable(isEnabled);
         return '';
      } 
      
      function setFormat(format,value){     
      if(format == 'clean'){
<<<<<<< HEAD
        var range = quilleditor.getSelection();
=======
        var range = quilleditor.getSelection(true);
>>>>>>> a9ec22c0
          if (range) {
            if (range.length == 0) {
             quilleditor.removeFormat(range.index,quilleditor.root.innerHTML.length);
            
            } else {
              quilleditor.removeFormat(range.index,range.length);
            }
          } else {
             quilleditor.format('clean');
          }
      }else{
      quilleditor.format(format,value);
      }
      return '';
       
      }
      </script>
      </body>
      </html>
     ''';
  }
}

///[QuillEditorController] controller constructor to generate editor, toolbar state keys
class QuillEditorController {
  GlobalKey<QuillHtmlEditorState>? _editorKey;
  GlobalKey<ToolBarState>? _toolBarKey;
<<<<<<< HEAD
=======
  StreamController<String>? _changeController;
>>>>>>> a9ec22c0

  ///[isEnable] to enable/ disable editor
  bool isEnable = true;

  ///[QuillEditorController] controller constructor to generate editor, toolbar state keys
  QuillEditorController() {
    _editorKey = GlobalKey<QuillHtmlEditorState>();
    _toolBarKey = GlobalKey<ToolBarState>();
<<<<<<< HEAD
=======
    _changeController = StreamController<String>();
>>>>>>> a9ec22c0
  }

  /// to access toolbar key from toolbar widget
  GlobalKey<ToolBarState>? get toolBarKey => _toolBarKey;

  /// [getText] method is used to get the html string from the editor
  /// To avoid getting empty html tags, we are validating the html string
  /// if it doesn't contain any text, the method will return empty string instead of empty html tag
  Future<String> getText() async {
    try {
      String? text = await _editorKey?.currentState?._getHtmlFromEditor();
      String parsedText = _stripHtmlIfNeeded(text!);
      if (parsedText.trim() == "") {
        return "";
      } else {
        return text;
      }
    } catch (e) {
      return "";
    }
  }

  /// [setText] method is used to set the html text to the editor
  /// it will override the existing text in the editor with the new one
  Future setText(String text) async {
    return await _editorKey?.currentState?._setHtmlTextToEditor(htmlText: text);
  }

  /// [embedVideo] method is used to embed url of video to the editor
  Future embedVideo(String text) async {
    return await _editorKey?.currentState?._embedVideo(videoUrl: text);
  }

  /// [embedImage] method is used to insert image to the editor
  Future embedImage(String imgSrc) async {
    return await _editorKey?.currentState?._embedImage(imgSrc: imgSrc);
  }

  /// [enableEditor] method is used to enable/ disable the editor,
  /// while, we can enable or disable the editor directly by passing isEnabled to the widget,
  /// this is an additional function that can be used to do the same with the state key
  /// We can choose either of these ways to enable/disable
  void enableEditor(bool enable) async {
    isEnable = enable;
    await _editorKey?.currentState?._enableTextEditor(isEnabled: enable);
  }

  /// [hasFocus]checks if the editor has focus, returns the selection string length
  Future<int> hasFocus() async {
    return (await _editorKey?.currentState?._getSelectionCount()) ?? 0;
  }

  /// [getSelectionRange] to get the text selection range from editor
<<<<<<< HEAD
  Future<dynamic> getSelectionRange() async {
    return await _editorKey?.currentState?._getSelectionRange();
=======
  Future<SelectionModel> getSelectionRange() async {
    var selection = await _editorKey?.currentState?._getSelectionRange();

    return selection != null
        ? SelectionModel.fromJson(jsonDecode(selection))
        : SelectionModel(index: 0, length: 0);
>>>>>>> a9ec22c0
  }

  /// [setSelectionRange] to select the text in the editor by index
  Future<dynamic> setSelectionRange(int index, int length) async {
    return await _editorKey?.currentState?._setSelectionRange(index, length);
  }

  /// This [clear] method is used to clear the editor
  void clear() async {
    await _editorKey?.currentState?._setHtmlTextToEditor(htmlText: '');
  }

  ///[setFormat]  sets the format to editor either by selection or by cursor position
  void setFormat({required String format, required dynamic value}) async {
    _editorKey?.currentState?._setFormat(format: format, value: value);
  }

  /// it is a regex method to remove the tags and replace them with empty space
  static String _stripHtmlIfNeeded(String text) {
    return text.replaceAll(RegExp(r'<[^>]*>|&[^;]+;'), ' ');
  }
<<<<<<< HEAD
=======

  ///[onTextChanged] method is used to listen to editor text changes
  void onTextChanged(Function(String) data) {
    try {
      if (_changeController != null &&
          _changeController?.hasListener == false) {
        _changeController?.stream.listen((event) {
          data(event);
        });
      }
    } catch (e) {
      if (!kReleaseMode) {
        debugPrint(e.toString());
      }
    }

    return;
  }

  ///[dispose] dispose function to close the stream
  void dispose() {
    _changeController?.close();
  }
}

///[SelectionModel] a model class for selection range
class SelectionModel {
  /// [index] index of the cursor
  int? index;

  ///[length] length of the selected value
  int? length;

  ///[SelectionModel] a model class constructor for selection range
  SelectionModel({this.index, this.length});

  ///[SelectionModel.fromJson] extension method to get selection model from json
  SelectionModel.fromJson(Map<String, dynamic> json) {
    index = json['index'];
    length = json['length'];
  }
>>>>>>> a9ec22c0
}<|MERGE_RESOLUTION|>--- conflicted
+++ resolved
@@ -1,10 +1,6 @@
-<<<<<<< HEAD
-import 'dart:convert';
-=======
 import 'dart:async';
 import 'dart:convert';
 
->>>>>>> a9ec22c0
 import 'package:flutter/foundation.dart';
 import 'package:flutter/material.dart';
 import 'package:quill_html_editor/quill_html_editor.dart';
@@ -40,13 +36,10 @@
 
   /// [controller] to access all the methods of editor and toolbar
   final QuillEditorController controller;
-<<<<<<< HEAD
-=======
 
   /// [onTextChanged] callback function that triggers on text changed
   final Function(String)? onTextChanged;
 
->>>>>>> a9ec22c0
   @override
   QuillHtmlEditorState createState() => QuillHtmlEditorState();
 }
@@ -122,9 +115,6 @@
                       ?.updateToolBarFormat(jsonDecode(map));
                 }
               } catch (e) {
-<<<<<<< HEAD
-                debugPrint(e.toString());
-=======
                 if (!kReleaseMode) {
                   debugPrint(e.toString());
                 }
@@ -152,7 +142,6 @@
                 if (!kReleaseMode) {
                   debugPrint(e.toString());
                 }
->>>>>>> a9ec22c0
               }
             })
       },
@@ -219,21 +208,13 @@
       <html>
       <head>
       <meta name="viewport" content="width=device-width, initial-scale=1, minimum-scale=1, maximum-scale=1">
-<<<<<<< HEAD
-      <link href="https://cdn.quilljs.com/1.3.6/quill.snow.css" rel="stylesheet" />
-=======
       <link href="https://cdn.quilljs.com/1.3.7/quill.snow.css" rel="stylesheet" />
->>>>>>> a9ec22c0
       <style>
       .ql-container.ql-snow {
       margin-top:0px;
       width:100%;
       border:none;
-<<<<<<< HEAD
-      height: ${finalHeight.toInt() - 43}px;
-=======
       height: ${height.toInt()}px;
->>>>>>> a9ec22c0
       min-height:100%;
       }
       .ql-toolbar { 
@@ -290,13 +271,8 @@
       
       <!-- Create the editor container -->
       <div style="position:relative;margin-top:0em;">
-<<<<<<< HEAD
-      <div id="editorcontainer" style="height:${finalHeight.toInt()}px; min-height:100%; overflow-y:auto;margin-top:0em;">
-      <div id="editor" style="min-height:100%; height:${finalHeight.toInt() - 43}px;  width:100%;"></div>
-=======
       <div id="editorcontainer" style="height:${height.toInt()}px; min-height:100%; overflow-y:auto;margin-top:0em;">
       <div id="editor" style="min-height:100%; height:${height.toInt()}px;  width:100%;"></div>
->>>>>>> a9ec22c0
       </div>
       </div>
       <!-- Include the Quill library -->
@@ -366,15 +342,9 @@
               return
             }
             setTimeout(function () {
-<<<<<<< HEAD
-              var newPos = editor.getSelection().index
-              if (newPos === oldPos) {
-                editor.setSelection(editor.getSelection().index + 1, 0)
-=======
               var newPos = editor.getSelection(true).index
               if (newPos === oldPos) {
                 editor.setSelection(editor.getSelection(true).index + 1, 0)
->>>>>>> a9ec22c0
               }
             }, 30);
             //onRangeChanged();
@@ -413,26 +383,11 @@
       });
         
        quilleditor.on('selection-change', function(eventName, ...args) {
-<<<<<<< HEAD
-             /// console.log('selection changed');
-=======
               // console.log('selection changed');
->>>>>>> a9ec22c0
                onRangeChanged(); 
           });
           
       quilleditor.on('text-change', function(eventName, ...args) {
-<<<<<<< HEAD
-            /// console.log('text changed');
-             onRangeChanged(); 
-          });
-      
-     function onRangeChanged(){
-           var range = quilleditor.getSelection();
-           var format = quilleditor.getFormat();
-           
-              if (range) {
-=======
            // console.log('text changed');
              onRangeChanged(); 
              OnTextChanged(quilleditor.root.innerHTML);
@@ -443,7 +398,6 @@
     
            var range = quilleditor.getSelection(true);   
             if (range !=null) {
->>>>>>> a9ec22c0
                   if (range.length == 0) {
                     var format = quilleditor.getFormat();
                      formatParser(format);
@@ -453,12 +407,9 @@
                  }
               } else {
                   console.log('Cursor not in the editor');
-<<<<<<< HEAD
-=======
               }}
               catch(e){
               console.log(e);
->>>>>>> a9ec22c0
               }
      } 
       
@@ -493,11 +444,7 @@
       }
         
       quilleditor.root.addEventListener("focus",function (){  
-<<<<<<< HEAD
-      // onRangeChanged(); 
-=======
-
->>>>>>> a9ec22c0
+
       resizeElementHeight(document.getElementById("editorcontainer"),2);
       resizeElementHeight(document.getElementById("editor"),2);       
       
@@ -505,24 +452,6 @@
       applyGoogleKeyboardWorkaround(quilleditor);
       
      function getHtmlText()
-<<<<<<< HEAD
-      {
-        return quilleditor.root.innerHTML;
-      }
-      
-     function getSelection()
-      {
-       var range = quilleditor.getSelection();
-       if(range){
-         return range.length;
-       }
-        return -1;
-      }
-      
-   function getSelectionRange()
-      {
-       var range = quilleditor.getSelection();
-=======
       {
         return quilleditor.root.innerHTML;
       }
@@ -539,7 +468,6 @@
    function getSelectionRange()
       {
        var range = quilleditor.getSelection(true);
->>>>>>> a9ec22c0
       if(range){
          var rangeMap = {};
          rangeMap['length'] = range.length;
@@ -565,28 +493,11 @@
       
       function embedVideo(videlUrl) 
       {  
-<<<<<<< HEAD
-        var range = quilleditor.getSelection();
-=======
         var range = quilleditor.getSelection(true);
->>>>>>> a9ec22c0
         if(range){
           quilleditor.insertEmbed(range.index, 'video', videlUrl);
         }
       return '' ;
-<<<<<<< HEAD
-      } 
-      
-      function embedImage(img) 
-      {  
-        var range = quilleditor.getSelection();
-        if(range){
-          quilleditor.insertEmbed(range.index, 'image', img);
-        }
-        return '';
-      } 
-      
-=======
       } 
       
       function embedImage(img) 
@@ -598,7 +509,6 @@
         return '';
       } 
       
->>>>>>> a9ec22c0
       
      function enableEditor(isEnabled) 
       {
@@ -608,11 +518,7 @@
       
       function setFormat(format,value){     
       if(format == 'clean'){
-<<<<<<< HEAD
-        var range = quilleditor.getSelection();
-=======
         var range = quilleditor.getSelection(true);
->>>>>>> a9ec22c0
           if (range) {
             if (range.length == 0) {
              quilleditor.removeFormat(range.index,quilleditor.root.innerHTML.length);
@@ -640,10 +546,7 @@
 class QuillEditorController {
   GlobalKey<QuillHtmlEditorState>? _editorKey;
   GlobalKey<ToolBarState>? _toolBarKey;
-<<<<<<< HEAD
-=======
   StreamController<String>? _changeController;
->>>>>>> a9ec22c0
 
   ///[isEnable] to enable/ disable editor
   bool isEnable = true;
@@ -652,10 +555,7 @@
   QuillEditorController() {
     _editorKey = GlobalKey<QuillHtmlEditorState>();
     _toolBarKey = GlobalKey<ToolBarState>();
-<<<<<<< HEAD
-=======
     _changeController = StreamController<String>();
->>>>>>> a9ec22c0
   }
 
   /// to access toolbar key from toolbar widget
@@ -709,17 +609,12 @@
   }
 
   /// [getSelectionRange] to get the text selection range from editor
-<<<<<<< HEAD
-  Future<dynamic> getSelectionRange() async {
-    return await _editorKey?.currentState?._getSelectionRange();
-=======
   Future<SelectionModel> getSelectionRange() async {
     var selection = await _editorKey?.currentState?._getSelectionRange();
 
     return selection != null
         ? SelectionModel.fromJson(jsonDecode(selection))
         : SelectionModel(index: 0, length: 0);
->>>>>>> a9ec22c0
   }
 
   /// [setSelectionRange] to select the text in the editor by index
@@ -741,8 +636,6 @@
   static String _stripHtmlIfNeeded(String text) {
     return text.replaceAll(RegExp(r'<[^>]*>|&[^;]+;'), ' ');
   }
-<<<<<<< HEAD
-=======
 
   ///[onTextChanged] method is used to listen to editor text changes
   void onTextChanged(Function(String) data) {
@@ -784,5 +677,4 @@
     index = json['index'];
     length = json['length'];
   }
->>>>>>> a9ec22c0
 }