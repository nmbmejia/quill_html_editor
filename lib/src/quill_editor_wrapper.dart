--- conflicted
+++ resolved
@@ -228,10 +228,7 @@
   Future _insertTableToEditor({required int row, required int column}) async {
     return await _webviewController.callJsMethod("insertTable", [row, column]);
   }
-<<<<<<< HEAD
-=======
-
->>>>>>> 3a2cb66d
+
   /// a private method to add remove or delete table in the editor
   Future _modifyTable(EditTableEnum type) async {
     return await _webviewController
@@ -311,7 +308,6 @@
                 keyboardIsProbablyOpen = false;
               } else if(window.innerHeight < fullWindowHeight * 0.9) {
                 keyboardIsProbablyOpen = true;
-<<<<<<< HEAD
               }
             });
             
@@ -325,21 +321,6 @@
               } else if(body && body.clientHeight) {
                 height = body.clientHeight;
               }
-=======
-              }
-            });
-            
-            function resizeElementHeight(element, ratio) {
-              var height = 0;
-              var body = window.document.body;
-              if(window.innerHeight) {
-                height = window.innerHeight;
-              } else if(body.parentElement.clientHeight) {
-                height = body.parentElement.clientHeight;
-              } else if(body && body.clientHeight) {
-                height = body.clientHeight;
-              }
->>>>>>> 3a2cb66d
               let isIOS = /iPad|iPhone|iPod/.test(navigator.platform) || (navigator.platform === 'MacIntel' && navigator.maxTouchPoints > 1)
               if(isIOS) {
                 element.style.height = ((height / ratio - element.offsetTop) + "px");
@@ -387,21 +368,12 @@
             RequirementBlot.blotName = 'requirement';
             RequirementBlot.tagName = 'requirement';
             Quill.register(RequirementBlot);
-<<<<<<< HEAD
             
             class ResponsibilityBlot extends Inline {}
             ResponsibilityBlot.blotName = 'responsibility';
             ResponsibilityBlot.tagName = 'responsibility';
             Quill.register(ResponsibilityBlot);
             
-=======
-            
-            class ResponsibilityBlot extends Inline {}
-            ResponsibilityBlot.blotName = 'responsibility';
-            ResponsibilityBlot.tagName = 'responsibility';
-            Quill.register(ResponsibilityBlot);
-            
->>>>>>> 3a2cb66d
             var quilleditor = new Quill('#editor', {
               modules: {
                 toolbar: '#toolbar-container',
@@ -431,11 +403,7 @@
               } else {
                 OnTextChanged.postMessage(quilleditor.root.innerHTML);
               } 
-<<<<<<< HEAD
-              
-=======
                onRangeChanged();
->>>>>>> 3a2cb66d
             });
             
             function onRangeChanged() {
