--- conflicted
+++ resolved
@@ -16,10 +16,6 @@
 
 ### 📸 Screenshots
 
-<<<<<<< HEAD
-
-=======
->>>>>>> bb2c0af0
 <img
 style="display: block;  margin-left: auto;  margin-right: auto;"
 width="600" alt="1" src="https://i.imgur.com/3PrFsZU.png">
@@ -44,12 +40,9 @@
     </table>
 </div> </p>
 
-<<<<<<< HEAD
-=======
 ------------
 #### Quill Html Editor Demo
 Please go to [Demo Page](https://the-airbender.github.io/) to try out the Quill Editor on Web
->>>>>>> bb2c0af0
 
 ------------
 #### Usage
@@ -59,18 +52,6 @@
   final QuillEditorController controller = QuillEditorController();
 ```
 ```dart
-<<<<<<< HEAD
-   QuillHtmlEditor(
-   	hintText: 'Hint text goes here',
- 	controller: controller,
-	height: MediaQuery.of(context).size.height,
- 	onTextChanged: (text) => debugPrint('widget text change $text'),
-	defaultFontSize: 18,
-  	defaultFontColor: Colors.black45,
-  	isEnabled: true,
-  	backgroundColor: Colors.white,  
-    )
-=======
      QuillHtmlEditor(
         text:
         "<h1>Hello</h1>This is a quill html editor example 😊",
@@ -87,16 +68,11 @@
         onFocusChanged: (hasFocus) => debugPrint('has focus $hasFocus'),
         onTextChanged: (text) => debugPrint('widget text change $text'),
     ),
->>>>>>> bb2c0af0
 ```
 **onTextChanged** can be used to listen to the text changes, as defined below
 ```dart
     controller.onTextChanged((text) {
-<<<<<<< HEAD
-	debugPrint('listening to $text');
-=======
 	  debugPrint('listening to $text');
->>>>>>> bb2c0af0
     });
 ```
 Define **ToolBar** widget and pass the same **controller** created for **QuillHtmlEditor**
@@ -116,17 +92,10 @@
 **Note**: *toolBarConfig*, if not passed to **ToolBar**, it will show all the Toolbar Buttons. To show only required buttons, please specify the types in the list as show below.
 ```dart
     final customToolBarList = [	
-<<<<<<< HEAD
-    	ToolBarStyle.bold,
-	    ToolBarStyle.italic,
-	    ToolBarStyle.align,
-	    ToolBarStyle.color,
-=======
         ToolBarStyle.bold,
         ToolBarStyle.italic,
         ToolBarStyle.align,
         ToolBarStyle.color,
->>>>>>> bb2c0af0
 	];
 	
    ToolBar(
